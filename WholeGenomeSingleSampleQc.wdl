--- conflicted
+++ resolved
@@ -69,21 +69,6 @@
   #    preemptible_tries = preemptible_tries
   # }
 
-<<<<<<< HEAD
-  # QC the final BAM (consolidated after scattered BQSR)
-  call QC.CollectReadgroupBamQualityMetrics as CollectReadgroupBamQualityMetrics {
-    input:
-      input_bam = input_bam,
-      input_bam_index = BuildBamIndex.bam_index,
-      base_name = base_name + ".readgroup",
-      ref_dict = ref_dict,
-      ref_fasta = ref_fasta,
-      ref_fasta_index = ref_fasta_index,
-      preemptible_tries = preemptible_tries
-  }
-
-=======
->>>>>>> 7b56d6e6
   # QC the final BAM some more (no such thing as too much QC)
   call QC.CollectAggregationMetrics as CollectAggregationMetrics {
     input:
@@ -96,18 +81,6 @@
       preemptible_tries = preemptible_tries
   }
 
-<<<<<<< HEAD
-  # Generate a checksum per readgroup in the final BAM
-  call QC.CalculateReadGroupChecksum as CalculateReadGroupChecksum {
-    input:
-      input_bam = input_bam,
-      input_bam_index = BuildBamIndex.bam_index,
-      read_group_md5_filename = base_name + ".readgroup.md5",
-      preemptible_tries = preemptible_tries
-  }
-
-=======
->>>>>>> 7b56d6e6
   # QC the BAM sequence yield
   call QC.CollectQualityYieldMetrics as CollectQualityYieldMetrics {
     input:
@@ -120,22 +93,6 @@
       preemptible_tries = preemptible_tries
   }
 
-<<<<<<< HEAD
-  # QC the sample WGS metrics (stringent thresholds)
-  call QC.CollectWgsMetrics as CollectWgsMetrics {
-    input:
-      input_bam = input_bam,
-      input_bam_index = BuildBamIndex.bam_index,
-      metrics_filename = base_name + ".wgs_metrics",
-      ref_fasta = ref_fasta,
-      ref_fasta_index = ref_fasta_index,
-      wgs_coverage_interval_list = wgs_coverage_interval_list,
-      read_length = read_length,
-      preemptible_tries = preemptible_tries
-  }
-
-=======
->>>>>>> 7b56d6e6
   # QC the sample raw WGS metrics (common thresholds)
   call QC.CollectRawWgsMetrics as CollectRawWgsMetrics {
     input:
